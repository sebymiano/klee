--- conflicted
+++ resolved
@@ -1407,12 +1407,6 @@
     PHINode *first = static_cast<PHINode*>(state.pc->inst);
     state.incomingBBIndex = first->getBasicBlockIndex(src);
   }
-<<<<<<< HEAD
-
-  handleLoopAnalysis(dst, src, state);
-}
-=======
->>>>>>> 68fbe775
 
   handleLoopAnalysis(dst, src, state);
 }
@@ -1567,11 +1561,7 @@
     CallArg *arg = &info->args[i];
     if (arg->isPtr && arg->pointee.doTraceValueOut
         && arg->funPtr == NULL) {
-<<<<<<< HEAD
-      info->args[i].pointee.outVal =
-=======
       arg->pointee.outVal =
->>>>>>> 68fbe775
         state.readMemoryChunk(arg->expr,
                               arg->pointee.width,
                               true);
@@ -1614,19 +1604,12 @@
       result = eval(ki, 0, state).value;
     }
 
-<<<<<<< HEAD
-    Function* f = ri->getParent()->getParent();
-    if (!state.callPath.empty() && f == state.callPath.back().f) {
-      CallInfo *info = &state.callPath.back();
-      FillCallInfoOutput(f, isVoidReturn, result, state, *this, info);
-=======
     // HACK: This assumes the last function in the call path that corresponds is the right one;
     // this will not work if trace_ret is not always called!
     Function* f = ri->getParent()->getParent();
     auto cicand = std::find_if(state.callPath.rbegin(), state.callPath.rend(), [&f](const CallInfo& ci) { return ci.f == f; });
     if (!state.callPath.empty() && cicand != state.callPath.rend()) {
       FillCallInfoOutput(f, isVoidReturn, result, state, *this, &(*cicand));
->>>>>>> 68fbe775
     }
     if (state.stack.size() <= 1) {
       assert(!caller && "caller set on initial stack frame");
@@ -3458,11 +3441,7 @@
     if (!isa<ConstantExpr>(address)) {
       printf("\n");
       printf("Some symbolic indexing going on here:\n");
-<<<<<<< HEAD
-      printFileLine(state, (KInstruction*)state.pc, llvm::errs());
-=======
       state.pc->printFileLine(llvm::errs());
->>>>>>> 68fbe775
       state.dumpStack(llvm::errs());
     }
   }
@@ -3546,11 +3525,7 @@
           if (os->readOnly) {
             terminateStateOnError(state,
                                   "memory error: object read only",
-<<<<<<< HEAD
-                                  ReadOnly);
-=======
                                   User);
->>>>>>> 68fbe775
           } else {
             ObjectState *wos = state.addressSpace.getWriteable(mo, os);
             wos->write(offset, value);
@@ -3602,11 +3577,7 @@
           if (os->readOnly) {
             terminateStateOnError(*bound,
                                   "memory error: object read only",
-<<<<<<< HEAD
-                                  ReadOnly);
-=======
                                   User);
->>>>>>> 68fbe775
           } else {
             ObjectState *wos = bound->addressSpace.getWriteable(mo, os);
             wos->write(mo->getOffsetExpr(address), value);
@@ -3615,15 +3586,12 @@
           ref<Expr> result = os->read(mo->getOffsetExpr(address), type);
           bindLocal(target, *bound, result);
         }
-<<<<<<< HEAD
-=======
       } else {
         std::stringstream msg;
         msg << "memory error: object inaccessible. ";
         msg << "It is rendered inaccessible because: ";
         msg << os->inaccessible_message;
         terminateStateOnError(state, msg.str(), Inaccessible);
->>>>>>> 68fbe775
       }
     } else {
       std::stringstream msg;
